--- conflicted
+++ resolved
@@ -16,11 +16,8 @@
 ]
 dependencies = [
   "pyzmq>=25.0.0",
-<<<<<<< HEAD
-  "paho-mqtt>=2.1.0"
-=======
+  "paho-mqtt>=2.1.0",
   "bamboo @ git+https://github.com/CaltechOpticalObservatories/bamboo.git@main"
->>>>>>> 5481ae89
 ]
 
 [project.urls]
