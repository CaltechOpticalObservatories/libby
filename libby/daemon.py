from __future__ import annotations
import json
from dataclasses import is_dataclass, asdict
import collections.abc as cabc
import signal, sys, threading, time
from typing import Any, Callable, Dict, List, Optional

from .libby import Libby
from .config import load_config, with_env_overrides

Payload = Dict[str, Any]
RPCHandler = Callable[[Payload], Dict[str, Any]]
EvtHandler = Callable[[Payload], None]

class LibbyDaemon:
    """
    Base daemon class for Libby peers with support for multiple transports.

    ZMQ Usage:
        class MyPeer(LibbyDaemon):
            peer_id = "my-peer"
            bind = "tcp://*:5555"
            address_book = {"other-peer": "tcp://localhost:5556"}

            services = {"echo": lambda payload: {"echo": payload}}
            topics = {"alerts": lambda payload: print(payload)}

    RabbitMQ Usage:
        class MyPeer(LibbyDaemon):
            transport = "rabbitmq"
            peer_id = "my-peer"
            rabbitmq_url = "amqp://localhost"  # optional, defaults to this

            services = {"echo": lambda payload: {"echo": payload}}
            topics = {"alerts": lambda payload: print(payload)}

        Note: RabbitMQ doesn't need bind or address_book since routing is
        handled automatically by the broker.
    """
    # simple attributes users set
    peer_id: Optional[str] = None
    bind: Optional[str] = None
    address_book: Optional[Dict[str, str]] = None
    discovery_enabled: bool = True
    discovery_interval_s: float = 5.0

<<<<<<< HEAD
    # transport selection: "zmq" (default) or "rabbitmq"
    transport: str = "zmq"
    rabbitmq_url: Optional[str] = None
=======
    # internal config
    _config: Dict[str, Any] = {}
>>>>>>> 8d8613b0

    # payload-only handlers
    services: Dict[str, RPCHandler] = {}
    topics: Dict[str, EvtHandler] = {}

    def __init__(self) -> None:
        # Ensure per-instance handler tables
        if type(self).services is self.services:
            self.services = {}
        if type(self).topics is self.topics:
            self.topics = {}

    # Config ingestion
    @classmethod
    def from_config_file(cls, path: str, *, env_prefix: str = "LIBBY_") -> "LibbyDaemon":
        """
        Build a daemon from a JSON or YAML file and then apply environment
        overrides whose keys start with env_prefix (default: LIBBY_).
        """
        cfg = with_env_overrides(load_config(path), prefix=env_prefix)
        return cls.from_config(cfg)

    @classmethod
    def from_config(cls, cfg: Dict[str, Any]) -> "LibbyDaemon":
        """
        Build a daemon from a pre-loaded dict. Only the known public attributes
        are mapped; anything else stays in _config for user code to read.
        """
        d = cls()
        d._config = dict(cfg)

        # map expected fields if provided
        if "peer_id" in cfg: d.peer_id = cfg["peer_id"]
        if "bind" in cfg: d.bind = cfg["bind"]
        if "address_book" in cfg: d.address_book = cfg["address_book"]
        if "discovery_enabled" in cfg: d.discovery_enabled = bool(cfg["discovery_enabled"])
        if "discovery_interval_s" in cfg: d.discovery_interval_s = float(cfg["discovery_interval_s"])

        return d

    # optional hooks
    def on_start(self, libby: Libby) -> None: ...
    def on_stop(self, libby: Optional[Libby] = None) -> None: ...
    def on_hello(self, libby: Libby) -> None: ...
    def on_event(self, topic: str, msg) -> None:
        print(f"[{self.__class__.__name__}] {topic}: {msg.env.payload}")

    # config getters
    def config_peer_id(self) -> str: return self.peer_id or self._must("peer_id")
    def config_bind(self) -> str: return self.bind or self._must("bind")
<<<<<<< HEAD
    def config_address_book(self) -> Dict[str, str]: return self.address_book or self._must("address_book")
    def config_rabbitmq_url(self) -> str: return self.rabbitmq_url or "amqp://localhost"
=======
    def config_address_book(self) -> Dict[str, str]: return self.address_book if self.address_book is not None else {}
>>>>>>> 8d8613b0
    def config_discovery_enabled(self) -> bool: return bool(self.discovery_enabled)
    def config_discovery_interval_s(self) -> float: return float(self.discovery_interval_s)
    def config_rpc_keys(self) -> List[str]: return list(self.services.keys())
    def config_subscriptions(self) -> List[str]: return list(self.topics.keys())

    # user-facing helpers
    def add_service(self, key: str, fn: RPCHandler) -> None:
        self.services[key] = fn
        if hasattr(self, "libby"): self._register_services({key: fn})

    def add_services(self, mapping: Dict[str, RPCHandler]) -> None:
        self.services.update(mapping)
        if hasattr(self, "libby"): self._register_services(mapping)

    def add_topic(self, topic: str, fn: EvtHandler) -> None:
        self.topics[topic] = fn
        if hasattr(self, "libby"):
            self.libby.listen(topic, lambda msg, _h=fn: _h(msg.env.payload))
            self.libby.subscribe(topic)

    def add_topics(self, mapping: Dict[str, EvtHandler]) -> None:
        self.topics.update(mapping)
        if hasattr(self, "libby"):
            for topic, fn in mapping.items():
                self.libby.listen(topic, lambda msg, _h=fn: _h(msg.env.payload))
            self.libby.subscribe(*mapping.keys())

    # internals
    def _must(self, name: str):
        raise NotImplementedError(f"Set `{name}` or override config_{name}()")

    def _service_adapter(self, fn):
        def adapter(user_payload: dict, _ctx: dict) -> dict:
            try:
                result = fn(user_payload)      # user returns ANYTHING
                return self.payload(result)    # we "shove it into payload" for them
            except Exception as ex:
                return {"ok": False, "error": str(ex)}
        return adapter

    def _register_services(self, mapping: Dict[str, RPCHandler]) -> None:
        for key, fn in mapping.items():
            self.libby.serve_keys([key], self._service_adapter(fn))

    def build_libby(self) -> Libby:
        """Build Libby instance with selected transport."""
        if self.transport == "rabbitmq":
            return Libby.rabbitmq(
                self_id=self.config_peer_id(),
                rabbitmq_url=self.config_rabbitmq_url(),
                keys=[],
                callback=None,
            )
        else:
            # Default to ZMQ
            return Libby.zmq(
                self_id=self.config_peer_id(),
                bind=self.config_bind(),
                address_book=self.config_address_book(),
                keys=[], callback=None,                     # register per-key
                discover=self.config_discovery_enabled(),
                discover_interval_s=self.config_discovery_interval_s(),
                hello_on_start=True,
            )

    def serve(self) -> None:
        stop_evt = threading.Event()
        def _sig(_s, _f): stop_evt.set()
        signal.signal(signal.SIGINT, _sig)
        signal.signal(signal.SIGTERM, _sig)

        try:
            self.libby = self.build_libby()
        except Exception as ex:
            print(f"[{self.__class__.__name__}] failed to start: {ex}", file=sys.stderr)
            raise

        if self.services:
            self._register_services(self.services)
        if self.topics:
            for topic, fn in self.topics.items():
                self.libby.listen(topic, lambda msg, _h=fn: _h(msg.env.payload))
            self.libby.subscribe(*self.topics.keys())

        # discovery hello + hooks
        try:
            if self.config_discovery_enabled():
                self.libby.hello()
                self.on_hello(self.libby)
        except Exception:
            pass

        try:
            self.on_start(self.libby)
        except Exception as ex:
            print(f"[{self.__class__.__name__}] on_start error: {ex}", file=sys.stderr)

        if self.transport == "rabbitmq":
            print(f"[{self.__class__.__name__}] up: id={self.config_peer_id()} transport=rabbitmq url={self.rabbitmq_url}")
        else:
            print(f"[{self.__class__.__name__}] up: id={self.config_peer_id()} bind={self.config_bind()}")
        try:
            while not stop_evt.is_set(): time.sleep(0.5)
        finally:
            try: self.on_stop()
            except Exception: pass
            self.libby.stop()
            print(f"[{self.__class__.__name__}] stopped")

    def payload(self, value=None, /, **extra) -> dict:
        if value is None:
            out = {}
        elif is_dataclass(value):
            out = asdict(value)
        elif isinstance(value, cabc.Mapping):
            out = dict(value)
        else:
            out = {"data": value}

        if extra:
            out.update(extra)

        try:
            json.dumps(out)
        except TypeError as e:
            raise ValueError(f"Payload not JSON-serializable: {e}") from e

        return out<|MERGE_RESOLUTION|>--- conflicted
+++ resolved
@@ -44,14 +44,11 @@
     discovery_enabled: bool = True
     discovery_interval_s: float = 5.0
 
-<<<<<<< HEAD
     # transport selection: "zmq" (default) or "rabbitmq"
     transport: str = "zmq"
     rabbitmq_url: Optional[str] = None
-=======
     # internal config
     _config: Dict[str, Any] = {}
->>>>>>> 8d8613b0
 
     # payload-only handlers
     services: Dict[str, RPCHandler] = {}
@@ -102,12 +99,8 @@
     # config getters
     def config_peer_id(self) -> str: return self.peer_id or self._must("peer_id")
     def config_bind(self) -> str: return self.bind or self._must("bind")
-<<<<<<< HEAD
-    def config_address_book(self) -> Dict[str, str]: return self.address_book or self._must("address_book")
     def config_rabbitmq_url(self) -> str: return self.rabbitmq_url or "amqp://localhost"
-=======
     def config_address_book(self) -> Dict[str, str]: return self.address_book if self.address_book is not None else {}
->>>>>>> 8d8613b0
     def config_discovery_enabled(self) -> bool: return bool(self.discovery_enabled)
     def config_discovery_interval_s(self) -> float: return float(self.discovery_interval_s)
     def config_rpc_keys(self) -> List[str]: return list(self.services.keys())
