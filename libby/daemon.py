--- conflicted
+++ resolved
@@ -42,15 +42,11 @@
     discovery_enabled: bool = True
     discovery_interval_s: float = 5.0
 
-<<<<<<< HEAD
-=======
     # transport selection: "zmq" (default) or "rabbitmq"
     transport: str = "zmq"
     rabbitmq_url: Optional[str] = None
     # internal config
     _config: Dict[str, Any] = {}
-
->>>>>>> 47e7e74d
     # payload-only handlers
     services: Dict[str, RPCHandler] = {}
     topics: Dict[str, EvtHandler] = {}
@@ -109,12 +105,9 @@
 
     def config_peer_id(self) -> str: return self.peer_id or self._must("peer_id")
     def config_bind(self) -> str: return self.bind or self._must("bind")
-<<<<<<< HEAD
     def config_address_book(self) -> Dict[str, str]: return self.address_book or self._must("address_book")
-=======
     def config_rabbitmq_url(self) -> str: return self.rabbitmq_url or "amqp://localhost"
     def config_address_book(self) -> Dict[str, str]: return self.address_book if self.address_book is not None else {}
->>>>>>> 47e7e74d
     def config_discovery_enabled(self) -> bool: return bool(self.discovery_enabled)
     def config_discovery_interval_s(self) -> float: return float(self.discovery_interval_s)
     def config_rpc_keys(self) -> List[str]: return list(self.services.keys())
